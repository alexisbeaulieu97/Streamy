package packageplugin

import (
	"context"
	"errors"
	"fmt"
	"os"
	"os/exec"
	"strings"
	"time"

	"github.com/alexisbeaulieu97/streamy/internal/config"
	"github.com/alexisbeaulieu97/streamy/internal/model"
	"github.com/alexisbeaulieu97/streamy/internal/plugin"
	"github.com/alexisbeaulieu97/streamy/internal/plugins/internalexec"
	streamyerrors "github.com/alexisbeaulieu97/streamy/pkg/errors"
)

type packagePlugin struct{}

// New creates a new package plugin instance.
func New() plugin.Plugin {
	return &packagePlugin{}
}

func init() {
	if err := plugin.RegisterPlugin("package", New()); err != nil {
		panic(err)
	}
}

func (p *packagePlugin) Metadata() plugin.Metadata {
	return plugin.Metadata{
		Name:    "apt-packages",
		Version: "1.0.0",
		Type:    "package",
	}
}

func (p *packagePlugin) Schema() interface{} {
	return config.PackageStep{}
}

func (p *packagePlugin) Check(ctx context.Context, step *config.Step) (bool, error) {
	pkgCfg := step.Package
	if pkgCfg == nil {
		return false, streamyerrors.NewValidationError(step.ID, "package configuration missing", nil)
	}

	for _, name := range pkgCfg.Packages {
		if err := runCommand(ctx, "dpkg-query", "-W", name); err != nil {
			var exitErr *exec.ExitError
			if errors.As(err, &exitErr) {
				return false, nil
			}
			return false, streamyerrors.NewExecutionError(step.ID, err)
		}
	}

	return true, nil
}

func (p *packagePlugin) Apply(ctx context.Context, step *config.Step) (*model.StepResult, error) {
	pkgCfg := step.Package
	if pkgCfg == nil {
		return nil, streamyerrors.NewValidationError(step.ID, "package configuration missing", nil)
	}

	args := append([]string{"install", "-y"}, pkgCfg.Packages...)
	if err := runCommand(ctx, "apt-get", args...); err != nil {
		result := &model.StepResult{
			StepID:  step.ID,
			Status:  model.StatusFailed,
			Message: err.Error(),
			Error:   err,
		}
		return result, streamyerrors.NewExecutionError(step.ID, err)
	}

	return &model.StepResult{
		StepID:  step.ID,
		Status:  model.StatusSuccess,
		Message: fmt.Sprintf("installed packages: %s", strings.Join(pkgCfg.Packages, ", ")),
	}, nil
}

func (p *packagePlugin) DryRun(ctx context.Context, step *config.Step) (*model.StepResult, error) {
	return &model.StepResult{
		StepID:  step.ID,
		Status:  model.StatusSkipped,
		Message: "dry-run: packages not installed",
	}, nil
}

func runCommand(ctx context.Context, name string, args ...string) error {
	cmd := exec.CommandContext(ctx, name, args...)
	cmd.Env = os.Environ()
<<<<<<< HEAD
	return cmd.Run()
}

func (p *packagePlugin) Verify(ctx context.Context, step *config.Step) (*model.VerificationResult, error) {
	start := time.Now()
	pkgCfg := step.Package
	if pkgCfg == nil {
		return nil, streamyerrors.NewValidationError(step.ID, "package configuration missing", nil)
	}

	// Check for context cancellation
	select {
	case <-ctx.Done():
		return &model.VerificationResult{
			StepID:    step.ID,
			Status:    model.StatusBlocked,
			Message:   "verification cancelled",
			Error:     ctx.Err(),
			Duration:  time.Since(start),
			Timestamp: time.Now(),
		}, nil
	default:
	}

	var missingPackages []string
	for _, name := range pkgCfg.Packages {
		if err := runCommand(ctx, "dpkg-query", "-W", name); err != nil {
			var exitErr *exec.ExitError
			if errors.As(err, &exitErr) {
				missingPackages = append(missingPackages, name)
			} else {
				return &model.VerificationResult{
					StepID:    step.ID,
					Status:    model.StatusBlocked,
					Message:   fmt.Sprintf("cannot query package %s: %v", name, err),
					Error:     err,
					Duration:  time.Since(start),
					Timestamp: time.Now(),
				}, nil
			}
		}
	}

	if len(missingPackages) > 0 {
		return &model.VerificationResult{
			StepID:    step.ID,
			Status:    model.StatusMissing,
			Message:   fmt.Sprintf("packages not installed: %s", strings.Join(missingPackages, ", ")),
			Duration:  time.Since(start),
			Timestamp: time.Now(),
		}, nil
	}

	return &model.VerificationResult{
		StepID:    step.ID,
		Status:    model.StatusSatisfied,
		Message:   fmt.Sprintf("all packages installed: %s", strings.Join(pkgCfg.Packages, ", ")),
		Duration:  time.Since(start),
		Timestamp: time.Now(),
	}, nil
=======

	streamResult, err := internalexec.RunStreaming(cmd)
	if err != nil {
		combinedOutput := internalexec.PrimaryOutput(streamResult)
		if combinedOutput != "" {
			return fmt.Errorf("%w: %s", err, combinedOutput)
		}
		return err
	}

	return nil
>>>>>>> 3180247d
}<|MERGE_RESOLUTION|>--- conflicted
+++ resolved
@@ -95,8 +95,17 @@
 func runCommand(ctx context.Context, name string, args ...string) error {
 	cmd := exec.CommandContext(ctx, name, args...)
 	cmd.Env = os.Environ()
-<<<<<<< HEAD
-	return cmd.Run()
+
+	streamResult, err := internalexec.RunStreaming(cmd)
+	if err != nil {
+		combinedOutput := internalexec.PrimaryOutput(streamResult)
+		if combinedOutput != "" {
+			return fmt.Errorf("%w: %s", err, combinedOutput)
+		}
+		return err
+	}
+
+	return nil
 }
 
 func (p *packagePlugin) Verify(ctx context.Context, step *config.Step) (*model.VerificationResult, error) {
@@ -156,17 +165,4 @@
 		Duration:  time.Since(start),
 		Timestamp: time.Now(),
 	}, nil
-=======
-
-	streamResult, err := internalexec.RunStreaming(cmd)
-	if err != nil {
-		combinedOutput := internalexec.PrimaryOutput(streamResult)
-		if combinedOutput != "" {
-			return fmt.Errorf("%w: %s", err, combinedOutput)
-		}
-		return err
-	}
-
-	return nil
->>>>>>> 3180247d
 }